--- conflicted
+++ resolved
@@ -8,11 +8,7 @@
 pub use epi;
 pub use epi::egui;
 pub use wgpu;
-<<<<<<< HEAD
-use wgpu::{include_spirv, util::DeviceExt, BindGroup};
-=======
 use wgpu::{include_spirv, util::DeviceExt};
->>>>>>> 6d168388
 
 /// Enum for selecting the right buffer type.
 #[derive(Debug)]
@@ -390,7 +386,7 @@
         queue: &wgpu::Queue,
         egui_texture: &egui::Texture,
         label: &str,
-    ) -> BindGroup {
+    ) -> wgpu::BindGroup {
         let size = wgpu::Extent3d {
             width: egui_texture.width as u32,
             height: egui_texture.height as u32,
@@ -448,11 +444,7 @@
         texture: &wgpu::Texture,
     ) -> egui::TextureId {
 
-<<<<<<< HEAD
-        //  Now we've bound it here, so that we don't add it as a pending texture.
-=======
         // We have to bind it here, so that we don't add it as a pending texture.
->>>>>>> 6d168388
         let bind_group = device.create_bind_group(&wgpu::BindGroupDescriptor {
             label: Some(format!("{}_texture_bind_group", self.next_user_texture_id).as_str()),
             layout: &self.texture_bind_group_layout,
